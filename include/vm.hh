--- conflicted
+++ resolved
@@ -90,12 +90,7 @@
   int copyout(uptr va, void *p, u64 len);
   int sbrk(ssize_t n, uptr *addr);
 
-<<<<<<< HEAD
   virtual void do_gc(void) { delete this; }
-  NEW_DELETE_OPS(vmap)
-
-=======
->>>>>>> 3e6bc673
   uptr brk_;                    // Top of heap
   uwq uwq_;
 
