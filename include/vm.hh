--- conflicted
+++ resolved
@@ -160,13 +160,11 @@
   // into @c dst.
   size_t safe_read(void *dst, uintptr_t src, size_t n);
 
-<<<<<<< HEAD
   // Report the number of internal pages used by the page map cache.
   u64 internal_pages() const { return cache.internal_pages(); }
-=======
+
   // Set write permission bit in vmdesc
   int set_write_permission(uptr start, uptr len, bool is_readonly = false);
->>>>>>> 90b8cd44
 
   uptr brk_;                    // Top of heap
 
