--- conflicted
+++ resolved
@@ -74,7 +74,33 @@
   u64 cv_wakeup;               // Wakeup time for this process
   LIST_ENTRY(proc) cv_waiters; // Linked list of processes waiting for oncv
   LIST_ENTRY(proc) cv_sleep;   // Linked list of processes sleeping on a cv
-<<<<<<< HEAD
+
+  proc(int npid) : rcu_freed("proc"), vmap(0), brk(0), kstack(0),
+    state(EMBRYO), pid(npid), parent(0), tf(0), context(0), killed(0),
+    cwd(0), tsc(0), curcycles(0), cpuid(0), epoch(0), epoch_depth(0),
+    on_runq(-1), cpu_pin(0), runq(0), oncv(0), cv_wakeup(0)
+  {
+    snprintf(lockname, sizeof(lockname), "cv:proc:%d", pid);
+    initlock(&lock, lockname+3, LOCKSTAT_PROC);
+    initlock(&gc_epoch_lock, lockname+3, LOCKSTAT_PROC);
+    initcondvar(&cv, lockname);
+
+    memset(&childq, 0, sizeof(childq));
+    memset(&child_next, 0, sizeof(child_next));
+    memset(ofile, 0, sizeof(ofile));
+    memset(&runqlink, 0, sizeof(runqlink));
+    memset(&cv_waiters, 0, sizeof(cv_waiters));
+    memset(&cv_sleep, 0, sizeof(cv_sleep));
+  }
+
+  ~proc() {
+    destroylock(&lock);
+    destroylock(&gc_epoch_lock);
+    destroycondvar(&cv);
+  }
+
+  virtual void do_gc() { delete this; }
+  NEW_DELETE_OPS(proc)
 };
 
 static inline void
@@ -108,33 +134,3 @@
 {
   return p->_state;
 }
-=======
-
-  proc(int npid) : rcu_freed("proc"), vmap(0), brk(0), kstack(0),
-    state(EMBRYO), pid(npid), parent(0), tf(0), context(0), killed(0),
-    cwd(0), tsc(0), curcycles(0), cpuid(0), epoch(0), epoch_depth(0),
-    on_runq(-1), cpu_pin(0), runq(0), oncv(0), cv_wakeup(0)
-  {
-    snprintf(lockname, sizeof(lockname), "cv:proc:%d", pid);
-    initlock(&lock, lockname+3, LOCKSTAT_PROC);
-    initlock(&gc_epoch_lock, lockname+3, LOCKSTAT_PROC);
-    initcondvar(&cv, lockname);
-
-    memset(&childq, 0, sizeof(childq));
-    memset(&child_next, 0, sizeof(child_next));
-    memset(ofile, 0, sizeof(ofile));
-    memset(&runqlink, 0, sizeof(runqlink));
-    memset(&cv_waiters, 0, sizeof(cv_waiters));
-    memset(&cv_sleep, 0, sizeof(cv_sleep));
-  }
-
-  ~proc() {
-    destroylock(&lock);
-    destroylock(&gc_epoch_lock);
-    destroycondvar(&cv);
-  }
-
-  virtual void do_gc() { delete this; }
-  NEW_DELETE_OPS(proc)
-};
->>>>>>> 02126175
