--- conflicted
+++ resolved
@@ -174,11 +174,7 @@
     // In user space, assume process misbehaved.
     uerr.println("pid ", myproc()->pid, ' ', myproc()->name,
                  ": trap ", (u64)tf->trapno, " err ", (u32)tf->err,
-<<<<<<< HEAD
-                 " on cpu ", mycpuid(), " rip ", shex(tf->rip),
-=======
                  " on cpu ", myid(), " rip ", shex(tf->rip),
->>>>>>> 4c59fc07
                  " rsp ", shex(tf->rsp), " addr ", shex(rcr2()),
                  "--kill proc");
     myproc()->killed = 1;
