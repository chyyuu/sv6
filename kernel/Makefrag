--- conflicted
+++ resolved
@@ -67,12 +67,9 @@
 	ipi.o \
 	kconfig.o \
 	dev.o \
-<<<<<<< HEAD
 	codex.o \
 	benchcodex.o \
-=======
 	iommu.o \
->>>>>>> 344ed1ca
 
 OBJS := $(addprefix $(O)/kernel/, $(OBJS))
 
