--- conflicted
+++ resolved
@@ -15,13 +15,8 @@
 #define IDE_CMD_READ  0x20
 #define IDE_CMD_WRITE 0x30
 
-<<<<<<< HEAD
 #define BSIZE 512
-
-#if !MEMIDE
-=======
 #if !MEMIDE && !AHCIIDE
->>>>>>> 82ae8cec
 
 static struct spinlock idelock;
 static int havedisk1;
@@ -101,8 +96,6 @@
   outsl(0x1f0, data, count/4);
 
   assert(idewait(1) >= 0);
-  //cprintf("IDE write successful Dev no. %ld, Sector no.%ld\n",
-  //          (long int)dev, (long int)sector);
 }
 
 void
