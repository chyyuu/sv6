--- conflicted
+++ resolved
@@ -123,18 +123,11 @@
   }
 #endif
 
-<<<<<<< HEAD
-  uptr r = myproc()->vmap->insert(vmdesc::anon_desc, start, end - start);
-=======
   uptr r;
   if (prot & PROT_WRITE)
     r = myproc()->vmap->insert(vmdesc::anon_desc, start, end - start);
   else
     r = myproc()->vmap->insert(vmdesc::anon_desc_readonly, start, end - start);
-  if (r < 0)
-    return MAP_FAILED;
-
->>>>>>> 90b8cd44
   return (void*)r;
 }
 
