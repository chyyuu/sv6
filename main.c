#include "types.h"
#include "multiboot.h"
#include "kernel.h"
#include "cpu.h"
#include "e820.h"

extern void initpic(void);
extern void initioapic(void);
extern void inituart(void);
extern void initcga(void);
extern void initconsole(void);
extern void initpg(void);
extern void initmp(void);
extern void initlapic(void);
extern void inittls(void);
extern void inittrap(void);
extern void initseg(void);
extern void initkalloc(u64 mbaddr);
extern void initrcu(void);
extern void initproc(void);
extern void initbio(void);
extern void initinode(void);
extern void initdisk(void);
extern void inituser(void);
extern void inithz(void);
extern void initwq(void);
extern void initsamp(void);

static volatile int bstate;

void
mpboot(void)
{
  initseg();
  inittls();
  initlapic();
  initsamp();
  bstate = 1;
  scheduler();     // start running processes
}

static void
bootothers(void)
{
  extern u8 _bootother_start[];
  extern u64 _bootother_size;
  extern void (*apstart)(void);
  struct cpu *c;
  char *stack;
  u8 *code;

  // Write bootstrap code to unused memory at 0x7000.
  // The linker has placed the image of bootother.S in
  // _binary_bootother_start.
  code = p2v(0x7000);
  memmove(code, _bootother_start, _bootother_size);

  for(c = cpus; c < cpus+ncpu; c++){
    if(c == cpus+cpunum())  // We've started already.
      continue;

    // Tell bootother.S what stack to use and the address of apstart;
    // it expects to find these two addresses stored just before
    // its first instruction.
    stack = ksalloc();
    *(u32*)(code-4) = (u32)v2p(&apstart);
    *(u64*)(code-12) = (u64)stack + KSTACKSIZE;

    bstate = 0;
    lapicstartap(c->id, v2p(code));
    // Wait for cpu to finish mpmain()
    while(bstate == 0)
      ;
  }
}

void
cmain(u64 mbmagic, u64 mbaddr)
{
  extern pml4e_t kpml4[];
  extern u64 cpuhz;

  initpg();
  initseg();
  inittls();       // thread local storage
  inithz();        // CPU Hz, microdelay
  initpic();       // interrupt controller
  initioapic();
  inituart();
  initcga();
  initconsole();
  inittrap();
  initmp();
  initlapic();

<<<<<<< HEAD
  initkalloc();
  initgc();       // initialize rcu module
=======
  initkalloc(mbaddr);
  initrcu();       // initialize rcu module
>>>>>>> b3922680
  initproc();      // process table
  initbio();       // buffer cache
  initinode();     // inode cache
  initdisk();      // disk
#if WQENABLE
  initwq();        // work queues
#endif
  initsamp();

  cprintf("ncpu %d %lu MHz\n", ncpu, cpuhz / 1000000);

  inituser();      // first user process
  bootothers();    // start other processors
  kpml4[0] = 0;    // don't need 1 GB identity mapping anymore

  scheduler();
  panic("Unreachable");
}<|MERGE_RESOLUTION|>--- conflicted
+++ resolved
@@ -92,14 +92,8 @@
   inittrap();
   initmp();
   initlapic();
-
-<<<<<<< HEAD
-  initkalloc();
-  initgc();       // initialize rcu module
-=======
   initkalloc(mbaddr);
-  initrcu();       // initialize rcu module
->>>>>>> b3922680
+  initgc();        // gc epochs
   initproc();      // process table
   initbio();       // buffer cache
   initinode();     // inode cache
