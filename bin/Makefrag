# -*- makefile-gmake -*-

$(O)/bin/%.o: CFLAGS:=$(CFLAGS)
$(O)/bin/%.o: CXXFLAGS:=$(CXXFLAGS)

ifeq ($(PLATFORM),xv6)
$(O)/bin/%.o: CFLAGS:=$(CFLAGS) -DXV6_USER
$(O)/bin/%.o: CXXFLAGS:=$(CXXFLAGS) -DXV6_USER
endif

UPROGS_BIN= \
        bench \
	cat \
        du \
	echo \
        exechack \
	init \
	forkexectree \
	forkexecbench \
	forktree \
	login \
	ls \
	mapbench \
	allocbench \
	maptest \
	mkdir \
	sh \
	nsh \
	halt \
	time \
	sleep \
	dirbench \
	usertests \
	lockstat \
	cp \
	perf \
        xtime \
	asharing \
	rm \
	avar \
	schedbench \
	filebench \
	gcbench \
	vmimbalbench \
	appendtest \
	linkbench \
        tlstest \
	crwpbench \
	benchhdr \
	monkstats \
	countbench \
        mv \
	local_server \
	local_client \
	mailbench \
	mailfilter\
	base64 \
	tee \
        ln \
	forktest \
	fdbench \
	mail-enqueue \
	mail-qman \
	mail-deliver \
<<<<<<< HEAD
  sync \
  fsync \
=======
        disktest \
>>>>>>> 82ae8cec

ifeq ($(HAVE_LWIP),y)
UPROGS_BIN += \
       telnetd \
       httpd
endif

# Binaries that are known to build on PLATFORM=native
UPROGS_NATIVE := \
	allocbench \
	base64 \
	benchhdr \
	cat \
	cp \
	crwpbench \
	dirbench \
	echo \
	fdbench \
	filebench \
	forktest \
	halt \
	init \
	linkbench \
	ls \
	mail-deliver \
	mail-enqueue \
	mail-qman \
	mailbench \
	mailfilter \
	mapbench \
	mkdir \
	mv \
	sh \
	tee \
	vmimbalbench \

ifeq ($(HAVE_TESTGEN),y)
UPROGS_BIN    += fstest
UPROGS_NATIVE += fstest
endif

UPROGS := $(UPROGS_BIN) \
          metis_string_match \
          metis_matrix_mult \
	  metis_wrmem

UPROGS := $(addprefix $(O)/bin/, $(UPROGS))

FSEXTRA += \
	bin/linkbench-tom \
	bin/linkbench-ben \
	bin/mapbench-ben \
	bin/metis_wrmem-josmp \
	bin/metis_wrmem-ben \
	bin/lsocket \
	bin/countbench-ben \
	bin/forktest-ben\
	bin/mailbench-ben\
	bin/fdbench-ben \

# (ULIBA will be empty for native builds)
UPROGS_LIBS := $(ULIBA) $(LIBUTIL_A)

ifeq ($(PLATFORM),native)
ALL += $(addprefix $(O)/bin/, $(UPROGS_NATIVE))
LINK_CMD_BEGIN := $(Q)$(CXX) $(CXXFLAGS) 
LINK_CMD_END :=  -Wl,--start-group $(UPROGS_LIBS) -Wl,--end-group $(ULIB_END)
else
LINK_CMD_BEGIN := $(Q)$(LD) $(LDFLAGS) 
LINK_CMD_END :=  --start-group $(UPROGS_LIBS) --end-group $(ULIB_END)
endif

ifeq ($(PLATFORM),native)
# Statically link for the Linux environment so we can create a trivial
# initramfs without libraries
LINK_CMD_END := $(LINK_CMD_END) -static
# Unfortunately, the weak symbols in libpthread mean pthreads don't
# work with static linking unless we force the linker to include the
# whole archive.  This is, apparently, "not a bug"
# (http://gcc.gnu.org/bugzilla/show_bug.cgi?id=52590).
LINK_CMD_BEGIN += -Wl,--whole-archive -lpthread -Wl,--no-whole-archive

# Build an initramfs
$(O)/initramfs: $(addprefix $(O)/bin/, $(UPROGS_NATIVE))
	@echo "  CPIO   $@"
	$(Q)(cd $(<D); ls -1 $(^F) | cpio -o -H newc) > $@
ALL += $(O)/initramfs
endif

$(O)/bin/%.unstripped: $(O)/bin/%.o $(ULIB_BEGIN) $(ULIB_END) $(UPROGS_LIBS)
	@echo "  LD     $@"
	$(Q)mkdir -p $(@D)
	$(Q)$(LINK_CMD_BEGIN) -o $@ $(ULIB_BEGIN) $< $(LINK_CMD_END)

$(O)/bin/%: $(O)/bin/%.unstripped
	@echo "  STRIP  $@"
	$(Q)mkdir -p $(@D)
	$(Q)$(STRIP) -o $@ $<

ifeq ($(PLATFORM),xv6)
# Assume everything inclues user.h, which includes sysstubs.h
$(patsubst %,$(O)/bin/%.o,$(UPROGS_BIN)): $(O)/include/sysstubs.h
endif

.PRECIOUS: $(O)/bin/%.o $(O)/bin/%.unstripped
-include $(O)/bin/*.d<|MERGE_RESOLUTION|>--- conflicted
+++ resolved
@@ -62,12 +62,9 @@
 	mail-enqueue \
 	mail-qman \
 	mail-deliver \
-<<<<<<< HEAD
   sync \
+        disktest \
   fsync \
-=======
-        disktest \
->>>>>>> 82ae8cec
 
 ifeq ($(HAVE_LWIP),y)
 UPROGS_BIN += \
